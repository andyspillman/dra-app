# --------------------------------------------------------------------------
# Config file for DRA application
#
# When specifying paths, please use the full path to the folder, file
# or executable, unless otherwise indicated.
#
# Adam Wead
# Jacobs School of Music
# Indiana University
# --------------------------------------------------------------------------


# --------------------------------------------------------------------------
# 
# Application-level configuration variables
# 
# --------------------------------------------------------------------------

# Directory where the scripts will write their information.  This is not the
# same as the logs folder found in the access directory of each recording.
# That folder is used for logging the process information for a single
# recording or concert.  This log file is only meant to tell us what the
# application is doing, like when it fails...
logDir = /Users/awead/Projects/dra-app/logs

# Base directory for audio
audioDir = /Volumes/audio/Concerts

# Semester
semester = Test

# Temp directory
tempDir = /Volumes/data/Temp

# Mount point for remote shares
mountPoint = /Users/awead/Projects/dra-app/mount

# Backup directory
backupDir = /Volumes/audio/Backup

# Burn folder
burnFolder = /Volumes/audio/Burn

# list of halls
hallList = ah fh rh ma452 ma454 ma405 ma406 ma407 sh mac040 mac036 aud m015 fuc smmc 


# --------------------------------------------------------------------------
# 
# Shell commands and options
# 
# --------------------------------------------------------------------------


afconvert    = /usr/bin/afconvert
afpMount     = /sbin/mount_afp
chmod        = /bin/chmod
chmodArgs    = -R
chmodMode    = 700
copy         = /bin/cp

# HSI options
# Full path to keytab will be appended to hsiOpts
hsi          = /usr/local/bin/hsi
hsiOpts      = -q -l awead -A keytab -k 
hsiPorts     = 63800-64100


htar         = /usr/local/bin/htar
htarOpts     = -H crc:verify=2 -v -Y auto
htarUser     = awead
kdestroy     = /usr/bin/kdestroy

# name of keytab file
# must be placed in the conf directory!
keytab       = [filename]

# full path to keytab file will be appended to this
kinit        = /usr/bin/kinit

kinitOpts    = -k -t 
mkdir        = /bin/mkdir
mkdirArgs    = -p
mount        = /sbin/mount
mountCommand = /sbin/mount_smbfs
mv           = /bin/mv
normalize    = /usr/local/bin/normalize
normArgs     = --peak -n -q
remove       = /bin/rm
rsync        = /usr/bin/rsync
ssh          = /usr/bin/ssh
sshOpts      = -q -o StrictHostKeyChecking=no -o UserKnownHostsFile=/dev/null
sshUser      = digitize
touch        = /usr/bin/touch
umount       = /sbin/umount
umountArgs   = -f

# Rsync Options
# -a is archive mode which is -rlptgoD: rsync rescurses into subdirectories, ensures that 
#    symbolic links (-l), permissions (-p), times (-t), groups (-g), owner (-o), and
#    devices (-D) are all preserved in the transfer
# -v is verbose
# -u is update - keeps newer files on the server and does not overwrite them
# -e ssh specifies the remote shell (Not used when accessing audio stations?)
# --showtogo displays files left to transfer
# --stats displays some file transfer stats
# --timeout=10 is important for slow network - time is in seconds
# --whole-file omits incremental rsync algorithm and the whole file is sent as-is instead, which
#              should speed-up network transfers
# -O ingores times on directories and prevents rsync errors on folders where ownership is
#    is different

# Backup sync options
rsyncArgs = -a -v -u -O --whole-file --stats --timeout=10

# Transfer sync options
rsyncTranArgs = -a -v -u -O --whole-file --delete-after --force --stats --timeout=10 --exclude=*.mem --exclude=*.gpk --exclude=*.mrk --exclude=*.MRK --exclude=*access*


# --------------------------------------------------------------------------
# 
# Users, passwords, samba groups and keys
# 
# --------------------------------------------------------------------------

# Application user and group
appUser  = awead
appGroup = staff

# Default username and password
# These settings can be overridden by passing a different option at the 
# command line
smbUser = [user]
smbPass = [password]

# Default share to connect to
# This is the share that gets mounted by default, if this script is called
# directly or no other config files are pass to the script with other options
share = [fqdn]/[share_name]
group = [ADS_group]

# Video computer information
<<<<<<< HEAD
videoUser                   = [user]
videoPass                   = [password]
videoMAC                    = [ip or fqdn]
videoMACVolume              = [Volume name]
videoMACMountPoint          = /Users/awead/Projects/Audio/video
=======
videoUser                   = admin
videoPass                   = dcontrol2009
videoMAC                    = 129.79.228.250
videoMACVolume              = Media
videoMACMountPoint          = /Users/awead/Projects/dra-app/video
>>>>>>> e15a99a3
interestedAccessVideoExts   = img
interestedPreservVideoExts  = iMovieProject

# Keys
#
# Name of the SSH key for variations server. This must be placed in the conf
# directory in order for it to be found.  Do not use the full path here, just
# the name of the file
sshKey       = [ssh_key_file]

# --------------------------------------------------------------------------
# 
# DLP server
# 
# --------------------------------------------------------------------------

# fully qualified domain name of the DLP server where Variations audio files
# should go
<<<<<<< HEAD
libraryServer    = [ip or fqdn]
=======
libraryServer    = variations-prod-server.dlib.indiana.edu
>>>>>>> e15a99a3

# Full path on the remote server for temp use
# Wave files are copied here first, then checksummed before being moved
libraryTemp      = /variations/incoming/iuperf/temp

# Directory on the DLP server where wave files should end up after being
# checksummed
libraryDirectory = /variations/incoming/iuperf/test_iuperf

# --------------------------------------------------------------------------
# 
# Email variables
# 
# --------------------------------------------------------------------------

# who gets the email notifications?
email  = awead@indiana.edu

# from whom should they appear to come?
sender = audiopro@indiana.edu

# who gets the marc record attachments?
iucat  = awead@indiana.edu

# to whom do I send Jira tickets?
jira   = awead@indiana.edu


# --------------------------------------------------------------------------
# 
# Log files
# 
# --------------------------------------------------------------------------

# Script log files
# These are the log files for each major script
backupScriptLog = backup.log
mdssScriptLog   = mdss.log
transScriptLog  = transfer.log
runLog          = run.log
deleteScriptLog = delete.log


# Project log files
# These are the names of all the log files and temp files that are found
# within the access/logs directory of every project directory
copiedLog            = transfer.log
errorLog             = transfer_error.log
conversionLog        = conversion.log
conversionErrorLog   = conversion_error.log
sentToBeBurnedLog    = burn.log
mdssErrorLog         = mdss_error.log
mdssLog              = mdss.log
rsyncLog             = rsync.log


# --------------------------------------------------------------------------
# 
# Block lists
# 
# --------------------------------------------------------------------------

# Indicates a list of scripts that, if running, will prevent another script
# from running

backupBlock = dra-transfer dra-convert dra-delete dra-mdss dra-run
mdssBlock   = dra-backup dra-delete
transBlock  = dra-backup dra-delete
delBlock    = dra-backup dra-transfer dra-convert dra-mdss dra-run

# --------------------------------------------------------------------------
# 
# File types and lists
# 
# --------------------------------------------------------------------------

# These file types are checked in the project directory and copied directly
# from the project directory to the access directory Wave files are always
# checked so you should not include the extention here.
# 
# Note: I've ommited doc from the list since the test data doesn't have any of
# these
accessFileList = rtf pdf doc

# List of file types copied to Variations
specificExtsList = wav rtf pdf

# List of files copied to the burn folder
burnList = wav doc rtf pdf img

# List of files that are sent to MDSS
mdssList = wav rtf pdf tar img mov doc

# Filenames we want to exlcude from MDSS
# You must specify the exact name here; no wildcards
mdssExclude = logs


# --------------------------------------------------------------------------
# 
# Audio settings
# 
# --------------------------------------------------------------------------
sampleRate = 44100
bitRate    = 16
<|MERGE_RESOLUTION|>--- conflicted
+++ resolved
@@ -140,19 +140,11 @@
 group = [ADS_group]
 
 # Video computer information
-<<<<<<< HEAD
 videoUser                   = [user]
 videoPass                   = [password]
 videoMAC                    = [ip or fqdn]
 videoMACVolume              = [Volume name]
 videoMACMountPoint          = /Users/awead/Projects/Audio/video
-=======
-videoUser                   = admin
-videoPass                   = dcontrol2009
-videoMAC                    = 129.79.228.250
-videoMACVolume              = Media
-videoMACMountPoint          = /Users/awead/Projects/dra-app/video
->>>>>>> e15a99a3
 interestedAccessVideoExts   = img
 interestedPreservVideoExts  = iMovieProject
 
@@ -171,11 +163,7 @@
 
 # fully qualified domain name of the DLP server where Variations audio files
 # should go
-<<<<<<< HEAD
 libraryServer    = [ip or fqdn]
-=======
-libraryServer    = variations-prod-server.dlib.indiana.edu
->>>>>>> e15a99a3
 
 # Full path on the remote server for temp use
 # Wave files are copied here first, then checksummed before being moved
