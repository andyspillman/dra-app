--- conflicted
+++ resolved
@@ -386,14 +386,6 @@
     my $placeHolder = "PLACEHOLDER: sending file via scp";
     DRA::logger($placeHolder, $errorLogPath);
 
-<<<<<<< HEAD
-        if ($err) {
-            DRA::logger(
-                "DVD file copy failed -- see error log",
-                $projectLogPath
-            );
-            push @errors, $err;
-=======
     my $source = Path::Class::File->new($projectDir, $dvd);
     my $err = DRA::sendSCP(
         {
@@ -403,21 +395,9 @@
             source => $source,
             dest   => $remoteDvd,
             host   => $draServer,
->>>>>>> 53fc6931
         }
     );
 
-<<<<<<< HEAD
-        DRA::logger("Computing md5 sums", $projectLogPath);
-        my ($md5, $md5err) = DRA::createMD5($source,$dvd);
-        if ($md5err) {
-            DRA::logger(
-                "MD5 creation failed -- see error log",
-                $projectLogPath
-            );
-            push @errors, $md5err;
-        }
-=======
     if ($err) {
         DRA::logger( 
             "DVD file copy failed -- see error log",
@@ -425,7 +405,6 @@
         );
         push @errors, $err;
     }
->>>>>>> 53fc6931
 
     DRA::logger("Computing md5 sums", $projectLogPath);
     my ($md5, $md5err) = DRA::createMD5($source,$dvd);
@@ -437,11 +416,6 @@
         push @errors, $md5err;
     }
 
-<<<<<<< HEAD
-        DRA::logger("... done, removing placholder file", $projectLogPath);
-        DRA::clearLog($errorLogPath);
-
-=======
     DRA::logger("Checking md5 sums for $dvd ...", $projectLogPath);
     my $md5Path = Path::Class::File->new($projectDir, $md5);
     my $md5sum = DRA::getMD5($md5Path);
@@ -451,7 +425,6 @@
         my $message
             = "sums are the same - check passed";
         DRA::logger($message, $projectLogPath);
->>>>>>> 53fc6931
     }
     else {
         my $message
